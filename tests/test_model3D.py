--- conflicted
+++ resolved
@@ -79,7 +79,6 @@
     return model, labels
 
 
-<<<<<<< HEAD
 def test_predict_dense_sparse():
     model_path = path_model3d()
     model = StarDist3D(None, name=model_path.name,
@@ -101,8 +100,6 @@
     model.export_TF(single_output=True, upsample_grid=True)
 
 
-=======
->>>>>>> d1a2acb0
 def test_optimize_thresholds(model3d):
     model = model3d
     img, mask = real_image3d()
