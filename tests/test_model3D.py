import sys
import numpy as np
import pytest
from stardist.models import Config3D, StarDist3D
from stardist.matching import matching
from csbdeep.utils import normalize
from utils import circle_image, real_image3d, path_model3d


@pytest.mark.parametrize('n_rays, grid, n_channel, backbone', [(73, (2, 2, 2), None, 'resnet'), (33, (1, 2, 4), 1, 'resnet'), (7, (2, 1, 1), 2, 'unet')])
def test_model(tmpdir, n_rays, grid, n_channel, backbone):
    img = circle_image(shape=(64, 80, 96))
    imgs = np.repeat(img[np.newaxis], 3, axis=0)

    if n_channel is not None:
        imgs = np.repeat(imgs[..., np.newaxis], n_channel, axis=-1)
    else:
        n_channel = 1

    X = imgs+.6*np.random.uniform(0, 1, imgs.shape)
    Y = (imgs if imgs.ndim == 4 else imgs[..., 0]).astype(int)

    conf = Config3D(
        backbone=backbone,
        rays=n_rays,
        grid=grid,
        n_channel_in=n_channel,
        use_gpu=False,
        train_epochs=1,
        train_steps_per_epoch=2,
        train_batch_size=2,
        train_loss_weights=(4, 1),
        train_patch_size=(48, 64, 64),
    )

    model = StarDist3D(conf, name='stardist', basedir=str(tmpdir))
    model.train(X, Y, validation_data=(X[:2], Y[:2]))
    ref = model.predict(X[0])
    res = model.predict(X[0], n_tiles=(
        (1, 2, 3) if X[0].ndim == 3 else (1, 2, 3, 1)))
    # assert all(np.allclose(u,v) for u,v in zip(ref,res))

    # ask to train only with foreground patches when there are none
    # include a constant label image that must trigger a warning
    conf.train_foreground_only = 1
    conf.train_steps_per_epoch = 1
    _X = X[:2]
    _Y = [np.zeros_like(Y[0]), np.ones_like(Y[1])]
    with pytest.warns(UserWarning):
        StarDist3D(conf, name='stardist', basedir=None).train(
            _X, _Y, validation_data=(X[-1:], Y[-1:]))


def test_load_and_predict():
    model_path = path_model3d()
    model = StarDist3D(None, name=model_path.name,
                       basedir=str(model_path.parent))
    img, mask = real_image3d()
    x = normalize(img, 1, 99.8)
    prob, dist = model.predict(x, n_tiles=(1, 2, 2))
    assert prob.shape == dist.shape[:3]
    assert model.config.n_rays == dist.shape[-1]
    labels, _ = model.predict_instances(x)
    assert labels.shape == img.shape[:3]
    stats = matching(mask, labels, thresh=0.5)
    assert (stats.fp, stats.tp, stats.fn) == (0, 30, 21)
    return model, labels


def test_load_and_predict_with_overlap():
    model_path = path_model3d()
    model = StarDist3D(None, name=model_path.name,
                       basedir=str(model_path.parent))
    img, mask = real_image3d()
    x = normalize(img, 1, 99.8)
    prob, dist = model.predict(x, n_tiles=(1, 2, 2))
    assert prob.shape == dist.shape[:3]
    assert model.config.n_rays == dist.shape[-1]
    labels, _ = model.predict_instances(x, nms_thresh=.5,
                                        overlap_label=-3)
    assert np.min(labels) == -3
    return model, labels


def test_predict_dense_sparse():
    model_path = path_model3d()
    model = StarDist3D(None, name=model_path.name,
                       basedir=str(model_path.parent))
    img, mask = real_image3d()
    x = normalize(img, 1, 99.8)
    labels1, res1 = model.predict_instances(x, n_tiles=(1, 2, 2), sparse = False)
    labels2, res2 = model.predict_instances(x, n_tiles=(1, 2, 2), sparse = True)
    assert np.allclose(labels1, labels2)
    assert all(np.allclose(res1[k], res2[k]) for k in set(res1.keys()).union(set(res2.keys())) )
    return labels2, labels2 


def test_load_and_export_TF():
    model_path = path_model3d()
    model = StarDist3D(None, name=model_path.name,
                       basedir=str(model_path.parent))
    assert any(g>1 for g in model.config.grid)
    # model.export_TF(single_output=False, upsample_grid=False)
    # model.export_TF(single_output=False, upsample_grid=True)
    model.export_TF(single_output=True, upsample_grid=False)
    model.export_TF(single_output=True, upsample_grid=True)


def test_optimize_thresholds():
    model_path = path_model3d()
    model = StarDist3D(None, name=model_path.name,
                       basedir=str(model_path.parent))
    img, mask = real_image3d()
    x = normalize(img, 1, 99.8)

    def _opt(model):
        return model.optimize_thresholds([x], [mask],
                                         nms_threshs=[.3, .5],
                                         iou_threshs=[.3, .5],
                                         optimize_kwargs=dict(tol=1e-1),
                                         save_to_json=False)

    t1 = _opt(model)
    # enforce implicit tiling
    model.config.train_batch_size = 1
    model.config.train_patch_size = tuple(s-1 for s in x.shape)
    t2 = _opt(model)
    assert all(np.allclose(t1[k], t2[k]) for k in t1.keys())
    return model


def test_stardistdata():
    from stardist.models import StarDistData3D
    from stardist import Rays_GoldenSpiral
    img, mask = real_image3d()
    s = StarDistData3D([img, img], [mask, mask], batch_size=1,
                       patch_size=(30, 40, 50), rays=Rays_GoldenSpiral(64))
    (img, mask), (prob, dist) = s[0]
    return (img, mask), (prob, dist), s


def test_mesh_export():
    from stardist.geometry import export_to_obj_file3D
    from stardist.rays3d import rays_from_json
    
    model_path = path_model3d()
    model = StarDist3D(None, name=model_path.name,
                       basedir=str(model_path.parent))
    img, mask = real_image3d()
    x = normalize(img, 1, 99.8)    
    labels, polys = model.predict_instances(x, nms_thresh=.5,
                                        overlap_label=-3)

    rays  = rays_from_json(model.config.rays_json)
    polys["rays_vertices"] = rays.vertices
    polys["rays_faces"] = rays.faces

    s = export_to_obj_file3D(polys,
                             "mesh.obj",scale = (.2,.1,.1))
    return s
    

if __name__ == '__main__':
<<<<<<< HEAD
=======
    # model, lbl = test_load_and_predict_with_overlap()
>>>>>>> 5a7658c0
    s = test_mesh_export()<|MERGE_RESOLUTION|>--- conflicted
+++ resolved
@@ -161,8 +161,4 @@
     
 
 if __name__ == '__main__':
-<<<<<<< HEAD
-=======
-    # model, lbl = test_load_and_predict_with_overlap()
->>>>>>> 5a7658c0
     s = test_mesh_export()