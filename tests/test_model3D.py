--- conflicted
+++ resolved
@@ -79,7 +79,6 @@
     return model, labels
 
 
-<<<<<<< HEAD
 def test_predict_dense_sparse():
     model_path = path_model3d()
     model = StarDist3D(None, name=model_path.name,
@@ -97,13 +96,6 @@
     model_path = path_model3d()
     model = StarDist3D(None, name=model_path.name,
                        basedir=str(model_path.parent))
-=======
-def test_load_and_export_TF(model3d):
-    model = model3d
->>>>>>> 9802db91
-    assert any(g>1 for g in model.config.grid)
-    # model.export_TF(single_output=False, upsample_grid=False)
-    # model.export_TF(single_output=False, upsample_grid=True)
     model.export_TF(single_output=True, upsample_grid=False)
     model.export_TF(single_output=True, upsample_grid=True)
 
@@ -197,9 +189,5 @@
 
 
 if __name__ == '__main__':
-<<<<<<< HEAD
-    s = test_mesh_export()
-=======
     from conftest import model3d
-    model, lbl = test_load_and_predict_with_overlap(model3d())
->>>>>>> 9802db91
+    model, lbl = test_load_and_predict_with_overlap(model3d())