## Run *StarDist* with Docker + NVIDIA Container Toolkit

With this Docker image, you can run *StarDist* with [GPU support](https://www.tensorflow.org/install/gpu).

[gputools](https://github.com/maweigert/gputools) and [Multi-Label Anisotropic 3D Euclidean Distance Transform (MLAEDT-3D)](https://github.com/seung-lab/euclidean-distance-transform-3d) are also included.

This Docker image is extended from `tensorflow/tensorflow:2.11.0-gpu-jupyter`, which is based on `Ubuntu 20.04.5 LTS` with `CUDA 11.2` and `Python 3.8.10`.

### Prerequisites

- [Docker 19.03](https://docs.docker.com/install/)
- NVIDIA Driver
- [NVIDIA Container Toolkit](https://github.com/NVIDIA/nvidia-docker)

For further information, see the [TensorFlow Docker documentation](https://www.tensorflow.org/install/docker).

### Building image

<<<<<<< HEAD
    # assuming that you are in the project root directory
    docker build -t stardist --build-arg NVIDIA_DRIVER_VERSION=470 -f docker/Dockerfile .
=======
    # assuming that you are in the docker/ directory
    docker build -t stardist --build-arg NVIDIA_DRIVER_VERSION=470 .
>>>>>>> 001d5aff

Please change the `NVIDIA_DRIVER_VERSION` depending on your environment.

Try `nvidia-smi | grep "Driver Version"` or `cat /proc/driver/nvidia/version` to find your driver version.

<<<<<<< HEAD
The default value is `455` and `390`|`410`|`418`|`430`|`435`|`440`|`450`|`455`|`460`|`470` are available.
=======
This argument is used to install an appropriate package for running OpenCL.
>>>>>>> 001d5aff

### Usage example

    # assuming that you are in the project root directory
    docker run --rm -it --gpus 1 -v $(pwd):/tf/stardist -p 8888:8888 stardist

This command will launch a jupyter notebook as root, binding the project root directory to `/tf/stardist`.

### Notes

- Please see the [Dockerfile](Dockerfile) and [its parent image](https://hub.docker.com/layers/tensorflow/tensorflow/2.11.0-gpu-jupyter/images/sha256-fc519621eb9a54591721e9019f1606688c9abb329b16b00cc7107c23f14a6f24) for details.
- Please follow the instructions for the usage of [Docker + NVIDIA Container Toolkit](https://github.com/NVIDIA/nvidia-docker).
- Previous versions of Docker + nvidia-docker2 might work as well but have not been tested.<|MERGE_RESOLUTION|>--- conflicted
+++ resolved
@@ -16,23 +16,14 @@
 
 ### Building image
 
-<<<<<<< HEAD
-    # assuming that you are in the project root directory
-    docker build -t stardist --build-arg NVIDIA_DRIVER_VERSION=470 -f docker/Dockerfile .
-=======
     # assuming that you are in the docker/ directory
     docker build -t stardist --build-arg NVIDIA_DRIVER_VERSION=470 .
->>>>>>> 001d5aff
 
 Please change the `NVIDIA_DRIVER_VERSION` depending on your environment.
 
 Try `nvidia-smi | grep "Driver Version"` or `cat /proc/driver/nvidia/version` to find your driver version.
 
-<<<<<<< HEAD
-The default value is `455` and `390`|`410`|`418`|`430`|`435`|`440`|`450`|`455`|`460`|`470` are available.
-=======
 This argument is used to install an appropriate package for running OpenCL.
->>>>>>> 001d5aff
 
 ### Usage example
 
