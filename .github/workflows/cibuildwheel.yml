--- conflicted
+++ resolved
@@ -22,13 +22,8 @@
     strategy:
       fail-fast: false
       matrix:
-<<<<<<< HEAD
-        os: [ubuntu-20.04]
-        py: [cp311]
-=======
         os: [ubuntu-20.04, windows-2019, macos-11]
         py: [cp36, cp37, cp38, cp39, cp310, cp311]
->>>>>>> 001d5aff
 
     steps:
       - uses: actions/checkout@v3
@@ -53,16 +48,9 @@
           tee -a $GITHUB_ENV << END
           CC=/usr/bin/clang
           CXX=/usr/bin/clang++
-<<<<<<< HEAD
-          CFLAGS=${CFLAGS} -I${HOMEBREW_PREFIX}/include
-          CXXFLAGS=${CXXFLAGS} -I${HOMEBREW_PREFIX}/include
-          LDFLAGS=${LDFLAGS} -Wl,-rpath,${HOMEBREW_PREFIX}/lib -L${HOMEBREW_PREFIX}/lib -lomp -L/usr/local/opt/libomp/lib
-          CPPFLAGS=${CPPFLAGS} -I/usr/local/opt/libomp/include
-=======
           CFLAGS=${CFLAGS} -I${HOMEBREW_PREFIX}/opt/libomp/include
           CXXFLAGS=${CXXFLAGS} -I${HOMEBREW_PREFIX}/opt/libomp/include
           LDFLAGS=${LDFLAGS} -Wl,-rpath,${HOMEBREW_PREFIX}/opt/libomp/lib -L${HOMEBREW_PREFIX}/opt/libomp/lib -lomp
->>>>>>> 001d5aff
           END
 
       - name: Build wheels for CPython (macOS)
@@ -99,8 +87,6 @@
           path: ./dist/*.whl
 
 
-<<<<<<< HEAD
-=======
   build_sdist:
     name: Build source distribution
     runs-on: ubuntu-latest
@@ -118,7 +104,6 @@
           path: dist/*.tar.gz
 
 
->>>>>>> 001d5aff
   upload_pypi:
     name: Upload to PyPI
     needs: [build_wheels]
