--- conflicted
+++ resolved
@@ -354,7 +354,81 @@
         self._model_prepared = True
 
 
-<<<<<<< HEAD
+    def _predict_setup(self, img, axes, normalizer, n_tiles, show_tile_progress, predict_kwargs):
+        """ Shared setup code between `predict` and `predict_sparse` """
+        if n_tiles is None:
+            n_tiles = [1]*img.ndim
+        try:
+            n_tiles = tuple(n_tiles)
+            img.ndim == len(n_tiles) or _raise(TypeError())
+        except TypeError:
+            raise ValueError("n_tiles must be an iterable of length %d" % img.ndim)
+        all(np.isscalar(t) and 1<=t and int(t)==t for t in n_tiles) or _raise(
+            ValueError("all values of n_tiles must be integer values >= 1"))
+
+        n_tiles = tuple(map(int,n_tiles))
+
+        axes     = self._normalize_axes(img, axes)
+        axes_net = self.config.axes
+
+        _permute_axes = self._make_permute_axes(axes, axes_net)
+        x = _permute_axes(img) # x has axes_net semantics
+
+        channel = axes_dict(axes_net)['C']
+        self.config.n_channel_in == x.shape[channel] or _raise(ValueError())
+        axes_net_div_by = self._axes_div_by(axes_net)
+
+        grid = tuple(self.config.grid)
+        len(grid) == len(axes_net)-1 or _raise(ValueError())
+        grid_dict = dict(zip(axes_net.replace('C',''),grid))
+
+        normalizer = self._check_normalizer_resizer(normalizer, None)[0]
+        resizer = StarDistPadAndCropResizer(grid=grid_dict)
+
+        x = normalizer.before(x, axes_net)
+        x = resizer.before(x, axes_net, axes_net_div_by)
+
+        if not _is_floatarray(x):
+            warnings.warn("Predicting on non-float input... ( forgot to normalize? )")
+
+        def predict_direct(x):
+            ys = self.keras_model.predict(x[np.newaxis], **predict_kwargs)
+            return tuple(y[0] for y in ys)
+
+        def tiling_setup():
+            assert np.prod(n_tiles) > 1
+            tiling_axes   = axes_net.replace('C','') # axes eligible for tiling
+            x_tiling_axis = tuple(axes_dict(axes_net)[a] for a in tiling_axes) # numerical axis ids for x
+            axes_net_tile_overlaps = self._axes_tile_overlap(axes_net)
+            # hack: permute tiling axis in the same way as img -> x was permuted
+            _n_tiles = _permute_axes(np.empty(n_tiles,np.bool)).shape
+            (all(_n_tiles[i] == 1 for i in range(x.ndim) if i not in x_tiling_axis) or
+                _raise(ValueError("entry of n_tiles > 1 only allowed for axes '%s'" % tiling_axes)))
+
+            sh = [s//grid_dict.get(a,1) for a,s in zip(axes_net,x.shape)]
+            sh[channel] = None
+            def create_empty_output(n_channel, dtype=np.float32):
+                sh[channel] = n_channel
+                return np.empty(sh,dtype)
+
+            if callable(show_tile_progress):
+                progress, _show_tile_progress = show_tile_progress, True
+            else:
+                progress, _show_tile_progress = tqdm, show_tile_progress
+
+            n_block_overlaps = [int(np.ceil(overlap/blocksize)) for overlap, blocksize
+                                in zip(axes_net_tile_overlaps, axes_net_div_by)]
+
+            num_tiles_used = total_n_tiles(x, _n_tiles, block_sizes=axes_net_div_by, n_block_overlaps=n_block_overlaps)
+
+            tile_generator = progress(tile_iterator(x, _n_tiles, block_sizes=axes_net_div_by, n_block_overlaps=n_block_overlaps),
+                                                    disable=(not _show_tile_progress), total=num_tiles_used)
+
+            return tile_generator, tuple(sh), create_empty_output
+
+        return x, axes, axes_net, axes_net_div_by, _permute_axes, resizer, n_tiles, grid, grid_dict, channel, predict_direct, tiling_setup
+
+
     def predict(self, img, axes=None, normalizer=None, n_tiles=None, show_tile_progress=True, **predict_kwargs):
         """Predict.
 
@@ -377,116 +451,6 @@
         show_tile_progress: bool or callable
             If boolean, indicates whether to show progress (via tqdm) during tiled prediction.
             If callable, must be a drop-in replacement for tqdm.
-        predict_kwargs: dict
-            Keyword arguments for ``predict`` function of Keras model.
-
-        Returns
-        -------
-        (:class:`numpy.ndarray`,:class:`numpy.ndarray`)
-            Returns the tuple (`prob`, `dist`) of per-pixel object probabilities and star-convex polygon/polyhedra distances.
-
-        """
-=======
-    def _predict_setup(self, img, axes, normalizer, n_tiles, show_tile_progress, predict_kwargs):
-        """ Shared setup code between `predict` and `predict_sparse` """
->>>>>>> d5c1e1c2
-        if n_tiles is None:
-            n_tiles = [1]*img.ndim
-        try:
-            n_tiles = tuple(n_tiles)
-            img.ndim == len(n_tiles) or _raise(TypeError())
-        except TypeError:
-            raise ValueError("n_tiles must be an iterable of length %d" % img.ndim)
-        all(np.isscalar(t) and 1<=t and int(t)==t for t in n_tiles) or _raise(
-            ValueError("all values of n_tiles must be integer values >= 1"))
-
-        n_tiles = tuple(map(int,n_tiles))
-
-        axes     = self._normalize_axes(img, axes)
-        axes_net = self.config.axes
-
-        _permute_axes = self._make_permute_axes(axes, axes_net)
-        x = _permute_axes(img) # x has axes_net semantics
-
-        channel = axes_dict(axes_net)['C']
-        self.config.n_channel_in == x.shape[channel] or _raise(ValueError())
-        axes_net_div_by = self._axes_div_by(axes_net)
-
-        grid = tuple(self.config.grid)
-        len(grid) == len(axes_net)-1 or _raise(ValueError())
-        grid_dict = dict(zip(axes_net.replace('C',''),grid))
-
-        normalizer = self._check_normalizer_resizer(normalizer, None)[0]
-        resizer = StarDistPadAndCropResizer(grid=grid_dict)
-
-        x = normalizer.before(x, axes_net)
-        x = resizer.before(x, axes_net, axes_net_div_by)
-
-        if not _is_floatarray(x):
-            warnings.warn("Predicting on non-float input... ( forgot to normalize? )")
-
-        def predict_direct(x):
-            ys = self.keras_model.predict(x[np.newaxis], **predict_kwargs)
-            return tuple(y[0] for y in ys)
-
-        def tiling_setup():
-            assert np.prod(n_tiles) > 1
-            tiling_axes   = axes_net.replace('C','') # axes eligible for tiling
-            x_tiling_axis = tuple(axes_dict(axes_net)[a] for a in tiling_axes) # numerical axis ids for x
-            axes_net_tile_overlaps = self._axes_tile_overlap(axes_net)
-            # hack: permute tiling axis in the same way as img -> x was permuted
-            _n_tiles = _permute_axes(np.empty(n_tiles,np.bool)).shape
-            (all(_n_tiles[i] == 1 for i in range(x.ndim) if i not in x_tiling_axis) or
-                _raise(ValueError("entry of n_tiles > 1 only allowed for axes '%s'" % tiling_axes)))
-
-            sh = [s//grid_dict.get(a,1) for a,s in zip(axes_net,x.shape)]
-            sh[channel] = None
-            def create_empty_output(n_channel, dtype=np.float32):
-                sh[channel] = n_channel
-                return np.empty(sh,dtype)
-
-            n_block_overlaps = [int(np.ceil(overlap/blocksize)) for overlap, blocksize
-                                in zip(axes_net_tile_overlaps, axes_net_div_by)]
-
-            num_tiles_used = total_n_tiles(x, _n_tiles, block_sizes=axes_net_div_by, n_block_overlaps=n_block_overlaps)
-
-            tile_generator = tqdm(tile_iterator(x, _n_tiles, block_sizes=axes_net_div_by, n_block_overlaps=n_block_overlaps),
-                                                disable=(not show_tile_progress), total=num_tiles_used)
-
-            return tile_generator, tuple(sh), create_empty_output
-
-<<<<<<< HEAD
-            if callable(show_tile_progress):
-                progress, show_tile_progress = show_tile_progress, True
-            else:
-                progress = tqdm
-
-            for tile, s_src, s_dst in progress(tile_iterator(x, n_tiles, block_sizes=axes_net_div_by, n_block_overlaps=n_block_overlaps),
-                                               disable=(not show_tile_progress), total=num_tiles_used):
-                prob_tile, dist_tile = predict_direct(tile)
-=======
-        return x, axes, axes_net, axes_net_div_by, _permute_axes, resizer, n_tiles, grid, grid_dict, channel, predict_direct, tiling_setup
-
-
-    def predict(self, img, axes=None, normalizer=None, n_tiles=None, show_tile_progress=True, **predict_kwargs):
-        """Predict.
-
-        Parameters
-        ----------
-        img : :class:`numpy.ndarray`
-            Input image
-        axes : str or None
-            Axes of the input ``img``.
-            ``None`` denotes that axes of img are the same as denoted in the config.
-        normalizer : :class:`csbdeep.data.Normalizer` or None
-            (Optional) normalization of input image before prediction.
-            Note that the default (``None``) assumes ``img`` to be already normalized.
-        n_tiles : iterable or None
-            Out of memory (OOM) errors can occur if the input image is too large.
-            To avoid this problem, the input image is broken up into (overlapping) tiles
-            that are processed independently and re-assembled.
-            This parameter denotes a tuple of the number of tiles for every image axis (see ``axes``).
-            ``None`` denotes that no tiling should be used.
         show_tile_progress: bool
             Whether to show progress during tiled prediction.
         predict_kwargs: dict
@@ -517,7 +481,6 @@
             for tile, s_src, s_dst in tile_generator:
                 # predict_direct -> prob, dist, [prob_class if multi_class]
                 result_tile = predict_direct(tile)
->>>>>>> d5c1e1c2
                 # account for grid
                 s_src = [slice(s.start//grid_dict.get(a,1),s.stop//grid_dict.get(a,1)) for s,a in zip(s_src,axes_net)]
                 s_dst = [slice(s.start//grid_dict.get(a,1),s.stop//grid_dict.get(a,1)) for s,a in zip(s_dst,axes_net)]
@@ -640,13 +603,9 @@
                           prob_thresh=None, nms_thresh=None,
                           n_tiles=None, show_tile_progress=True,
                           verbose=False,
-<<<<<<< HEAD
+                          return_labels=True,
                           predict_kwargs=None, nms_kwargs=None,
                           overlap_label=None, return_predict=False):
-=======
-                          return_labels=True,
-                          predict_kwargs=None, nms_kwargs=None, overlap_label=None):
->>>>>>> d5c1e1c2
         """Predict instance segmentation from input image.
 
         Parameters
@@ -688,6 +647,7 @@
             if not None, label the regions where polygons overlap with that value
         return_predict: bool
             Also return the outputs of :func:`predict` (in a separate tuple)
+            If True, implies sparse = False
 
         Returns
         -------
@@ -701,6 +661,10 @@
         if nms_kwargs is None:
             nms_kwargs = {}
 
+        if return_predict and sparse:
+            sparse = False
+            warnings.warn("Setting sparse to False because return_predict is True")
+
         nms_kwargs.setdefault("verbose", verbose)
 
         _axes         = self._normalize_axes(img, axes)
@@ -708,15 +672,6 @@
         _permute_axes = self._make_permute_axes(_axes, _axes_net)
         _shape_inst   = tuple(s for s,a in zip(_permute_axes(img).shape, _axes_net) if a != 'C')
 
-<<<<<<< HEAD
-        prob, dist = self.predict(img, axes=axes, normalizer=normalizer, n_tiles=n_tiles, show_tile_progress=show_tile_progress, **predict_kwargs)
-        labels, polys = self._instances_from_prediction(_shape_inst, prob, dist, prob_thresh=prob_thresh, nms_thresh=nms_thresh, overlap_label=overlap_label, **nms_kwargs)
-        if return_predict:
-            return (labels, polys), (prob, dist)
-        else:
-            return labels, polys
-=======
-
         if sparse:
             res = self.predict_sparse(img, axes=axes, normalizer=normalizer, n_tiles=n_tiles,
                                       prob_thresh=prob_thresh, show_tile_progress=show_tile_progress, **predict_kwargs)
@@ -731,14 +686,19 @@
             prob, dist, points = res
             prob_class = None
 
-        return self._instances_from_prediction(_shape_inst, prob, dist,
-                                               points=points,
-                                               prob_class=prob_class,
-                                               prob_thresh=prob_thresh,
-                                               nms_thresh=nms_thresh,
-                                               return_labels=return_labels,
-                                               overlap_label=overlap_label,
-                                               **nms_kwargs)
+        res_instances = self._instances_from_prediction(_shape_inst, prob, dist,
+                                                        points=points,
+                                                        prob_class=prob_class,
+                                                        prob_thresh=prob_thresh,
+                                                        nms_thresh=nms_thresh,
+                                                        return_labels=return_labels,
+                                                        overlap_label=overlap_label,
+                                                        **nms_kwargs)
+
+        if return_predict:
+            return res_instances, tuple(res[:-1])
+        else:
+            return res_instances
 
 
     # def _predict_instances_old(self, img, axes=None, normalizer=None,
@@ -784,7 +744,6 @@
     #                                            nms_thresh=nms_thresh,
     #                                            overlap_label=overlap_label,
     #                                            **nms_kwargs)
->>>>>>> d5c1e1c2
 
 
     def predict_instances_big(self, img, axes, block_size, min_overlap, context=None,
@@ -893,11 +852,7 @@
         # problem_ids = []
         label_offset = 1
 
-<<<<<<< HEAD
-        kwargs_override = dict(axes=axes, overlap_label=None, return_predict=False)
-=======
-        kwargs_override = dict(axes=axes, overlap_label=None, return_labels=True)
->>>>>>> d5c1e1c2
+        kwargs_override = dict(axes=axes, overlap_label=None, return_labels=True, return_predict=False)
         if show_progress:
             kwargs_override['show_tile_progress'] = False # disable progress for predict_instances
         for k,v in kwargs_override.items():
