from __future__ import print_function, unicode_literals, absolute_import, division

import numpy as np
import warnings
import math
from tqdm import tqdm

from csbdeep.models import BaseConfig
from csbdeep.internals.blocks import unet_block
from csbdeep.utils import _raise, backend_channels_last, axes_check_and_normalize, axes_dict
from csbdeep.utils.tf import keras_import, IS_TF_1, CARETensorBoard, CARETensorBoardImage
from skimage.segmentation import clear_border
from skimage.measure  import regionprops
from scipy.ndimage import zoom
from distutils.version import LooseVersion

keras = keras_import()
K = keras_import('backend')
Input, Conv2D, MaxPooling2D = keras_import('layers', 'Input', 'Conv2D', 'MaxPooling2D')
Model = keras_import('models', 'Model')

from .base import StarDistBase, StarDistDataBase
from ..sample_patches import sample_patches
<<<<<<< HEAD
from ..utils import edt_prob, _normalize_grid, mask_to_categorical
from ..geometry import star_dist, dist_to_coord, polygons_to_label
from ..nms import non_maximum_suppression
=======
from ..utils import edt_prob, _normalize_grid
from ..geometry import star_dist,  polygons_to_label, dist_to_coord
from ..nms import non_maximum_suppression, non_maximum_suppression_sparse
>>>>>>> bf859269



class StarDistData2D(StarDistDataBase):

    def __init__(self, X, Y, batch_size, n_rays, length,
                 n_classes = None, classes = None,
                 patch_size=(256,256), b=32, grid=(1,1), shape_completion=False, augmenter=None, foreground_prob=0, **kwargs):

        super().__init__(X=X, Y=Y, n_rays=n_rays, grid=grid,
                         classes = classes, n_classes = n_classes, 
                         batch_size=batch_size, patch_size=patch_size, length=length,
                         augmenter=augmenter, foreground_prob=foreground_prob, **kwargs)

        self.shape_completion = bool(shape_completion)
        if self.shape_completion and b > 0:
            self.b = slice(b,-b),slice(b,-b)
        else:
            self.b = slice(None),slice(None)

        self.sd_mode = 'opencl' if self.use_gpu else 'cpp'


    def __getitem__(self, i):
        idx = self.batch(i)
        arrays = [sample_patches((self.Y[k],) + self.channels_as_tuple(self.X[k]),
                                 patch_size=self.patch_size, n_samples=1,
                                 valid_inds=self.get_valid_inds(k)) for k in idx]

        if self.n_channel is None:
            X, Y = list(zip(*[(x[0][self.b],y[0]) for y,x in arrays]))
        else:
            X, Y = list(zip(*[(np.stack([_x[0] for _x in x],axis=-1)[self.b], y[0]) for y,*x in arrays]))

        X, Y = tuple(zip(*tuple(self.augmenter(_x, _y) for _x, _y in zip(X,Y))))

            
        prob = np.stack([edt_prob(lbl[self.b]) for lbl in Y])


        if self.shape_completion:
            Y_cleared = [clear_border(lbl) for lbl in Y]
            dist      = np.stack([star_dist(lbl,self.n_rays,mode=self.sd_mode)[self.b+(slice(None),)] for lbl in Y_cleared])
            dist_mask = np.stack([edt_prob(lbl[self.b]) for lbl in Y_cleared])
        else:
            dist      = np.stack([star_dist(lbl,self.n_rays,mode=self.sd_mode) for lbl in Y])
            dist_mask = prob

            
        X = np.stack(X)
        if X.ndim == 3: # input image has no channel axis
            X = np.expand_dims(X,-1)
        prob = np.expand_dims(prob,-1)
        dist_mask = np.expand_dims(dist_mask,-1)
        
        # subsample wth given grid
        dist_mask  = dist_mask[self.ss_grid]
        prob       = prob[self.ss_grid]
        dist       = dist[self.ss_grid]
        

        # append dist_mask to dist as additional channel
        dist = np.concatenate([dist,dist_mask],axis=-1)

        if self.n_classes is None:
            return [X], [prob,dist]
        else:
            prob_class = np.stack(tuple((mask_to_categorical(y, self.n_classes, self.classes[k]) for y,k in zip(Y, idx))))

            # as it prob_class will be later upscaled, usign zoom here leads to better registered maps
            # prob_class = prob_class[self.ss_grid]
            prob_class = zoom(prob_class, tuple(1/s for s in self.ss_grid_factor)+(1,), order=0)
            
            return [X], [prob,dist, prob_class]



class Config2D(BaseConfig):
    """Configuration for a :class:`StarDist2D` model.

    Parameters
    ----------
    axes : str or None
        Axes of the input images.
    n_rays : int
        Number of radial directions for the star-convex polygon.
        Recommended to use a power of 2 (default: 32).
    n_channel_in : int
        Number of channels of given input image (default: 1).
    grid : (int,int)
        Subsampling factors (must be powers of 2) for each of the axes.
        Model will predict on a subsampled grid for increased efficiency and larger field of view.
    n_classes : None or int
        Number of fg classes to use for multi_class predcition (use None to disable)
    backbone : str
        Name of the neural network architecture to be used as backbone.
    kwargs : dict
        Overwrite (or add) configuration attributes (see below).


    Attributes
    ----------
    unet_n_depth : int
        Number of U-Net resolution levels (down/up-sampling layers).
    unet_kernel_size : (int,int)
        Convolution kernel size for all (U-Net) convolution layers.
    unet_n_filter_base : int
        Number of convolution kernels (feature channels) for first U-Net layer.
        Doubled after each down-sampling layer.
    unet_pool : (int,int)
        Maxpooling size for all (U-Net) convolution layers.
    net_conv_after_unet : int
        Number of filters of the extra convolution layer after U-Net (0 to disable).
    unet_* : *
        Additional parameters for U-net backbone.
    train_shape_completion : bool
        Train model to predict complete shapes for partially visible objects at image boundary.
    train_completion_crop : int
        If 'train_shape_completion' is set to True, specify number of pixels to crop at boundary of training patches.
        Should be chosen based on (largest) object sizes.
    train_patch_size : (int,int)
        Size of patches to be cropped from provided training images.
    train_background_reg : float
        Regularizer to encourage distance predictions on background regions to be 0.
    train_foreground_only : float
        Fraction (0..1) of patches that will only be sampled from regions that contain foreground pixels.
    train_dist_loss : str
        Training loss for star-convex polygon distances ('mse' or 'mae').
    train_loss_weights : tuple of float
        Weights for losses relating to (probability, distance)
    train_epochs : int
        Number of training epochs.
    train_steps_per_epoch : int
        Number of parameter update steps per epoch.
    train_learning_rate : float
        Learning rate for training.
    train_batch_size : int
        Batch size for training.
    train_n_val_patches : int
        Number of patches to be extracted from validation images (``None`` = one patch per image).
    train_tensorboard : bool
        Enable TensorBoard for monitoring training progress.
    train_reduce_lr : dict
        Parameter :class:`dict` of ReduceLROnPlateau_ callback; set to ``None`` to disable.
    use_gpu : bool
        Indicate that the data generator should use OpenCL to do computations on the GPU.

        .. _ReduceLROnPlateau: https://keras.io/callbacks/#reducelronplateau
    """

    def __init__(self, axes='YX', n_rays=32, n_channel_in=1, grid=(1,1), n_classes = None,  backbone='unet', **kwargs):
        """See class docstring."""

        super().__init__(axes=axes, n_channel_in=n_channel_in, n_channel_out=1+n_rays)

        # directly set by parameters
        self.n_rays                    = int(n_rays)
        self.grid                      = _normalize_grid(grid,2)
        self.backbone                  = str(backbone).lower()
        self.n_classes                 = None if n_classes is None else int(n_classes)

        # default config (can be overwritten by kwargs below)
        if self.backbone == 'unet':
            self.unet_n_depth          = 3
            self.unet_kernel_size      = 3,3
            self.unet_n_filter_base    = 32
            self.unet_n_conv_per_depth = 2
            self.unet_pool             = 2,2
            self.unet_activation       = 'relu'
            self.unet_last_activation  = 'relu'
            self.unet_batch_norm       = False
            self.unet_dropout          = 0.0
            self.unet_prefix           = ''
            self.net_conv_after_unet   = 128
        else:
            # TODO: resnet backbone for 2D model?
            raise ValueError("backbone '%s' not supported." % self.backbone)

        # net_mask_shape not needed but kept for legacy reasons
        if backend_channels_last():
            self.net_input_shape       = None,None,self.n_channel_in
            self.net_mask_shape        = None,None,1
        else:
            self.net_input_shape       = self.n_channel_in,None,None
            self.net_mask_shape        = 1,None,None

        self.train_shape_completion    = False
        self.train_completion_crop     = 32
        self.train_patch_size          = 256,256
        self.train_background_reg      = 1e-4
        self.train_foreground_only     = 0.9

        self.train_dist_loss           = 'mae'
        self.train_loss_weights        = (1,0.2) if self.n_classes is None else (1,0.2,1)
        self.train_class_weights       = (1,1) if self.n_classes is None else (1,)*(self.n_classes+1)
        self.train_epochs              = 400
        self.train_steps_per_epoch     = 100
        self.train_learning_rate       = 0.0003
        self.train_batch_size          = 4
        self.train_n_val_patches       = None
        self.train_tensorboard         = True
        # the parameter 'min_delta' was called 'epsilon' for keras<=2.1.5
        min_delta_key = 'epsilon' if LooseVersion(keras.__version__)<=LooseVersion('2.1.5') else 'min_delta'
        self.train_reduce_lr           = {'factor': 0.5, 'patience': 40, min_delta_key: 0}

        self.use_gpu                   = False

        # remove derived attributes that shouldn't be overwritten
        for k in ('n_dim', 'n_channel_out'):
            try: del kwargs[k]
            except KeyError: pass
        
        self.update_parameters(False, **kwargs)

        # FIXME: put into is_valid()
        if not len(self.train_loss_weights) == (2 if self.n_classes is None else 3):
            raise ValueError(f"Wrong length of train_loss_weights={self.train_loss_weights} for n_classes={self.n_classes} (e.g. has to be 3 if n_classes is set)")

        if not len(self.train_class_weights) == (2 if self.n_classes is None else self.n_classes+1):
            raise ValueError(f"Wrong length of train_class_weights={self.train_class_weights} for n_classes={self.n_classes} (has to be {self.n_classes+1})")

        

class StarDist2D(StarDistBase):
    """StarDist2D model.

    Parameters
    ----------
    config : :class:`Config` or None
        Will be saved to disk as JSON (``config.json``).
        If set to ``None``, will be loaded from disk (must exist).
    name : str or None
        Model name. Uses a timestamp if set to ``None`` (default).
    basedir : str
        Directory that contains (or will contain) a folder with the given model name.

    Raises
    ------
    FileNotFoundError
        If ``config=None`` and config cannot be loaded from disk.
    ValueError
        Illegal arguments, including invalid configuration.

    Attributes
    ----------
    config : :class:`Config`
        Configuration, as provided during instantiation.
    keras_model : `Keras model <https://keras.io/getting-started/functional-api-guide/>`_
        Keras neural network model.
    name : str
        Model name.
    logdir : :class:`pathlib.Path`
        Path to model folder (which stores configuration, weights, etc.)
    """

    def __init__(self, config=Config2D(), name=None, basedir='.'):
        """See class docstring."""
        super().__init__(config, name=name, basedir=basedir)


    def _build(self):
        self.config.backbone == 'unet' or _raise(NotImplementedError())
        unet_kwargs = {k[len('unet_'):]:v for (k,v) in vars(self.config).items() if k.startswith('unet_')}

        input_img  = Input(self.config.net_input_shape, name='input')

        # maxpool input image to grid size
        pooled = np.array([1,1])
        pooled_img = input_img
        while tuple(pooled) != tuple(self.config.grid):
            pool = 1 + (np.asarray(self.config.grid) > pooled)
            pooled *= pool
            for _ in range(self.config.unet_n_conv_per_depth):
                pooled_img = Conv2D(self.config.unet_n_filter_base, self.config.unet_kernel_size,
                                    padding='same', activation=self.config.unet_activation)(pooled_img)
            pooled_img = MaxPooling2D(pool)(pooled_img)

        unet_base        = unet_block(**unet_kwargs)(pooled_img)

        if self.config.net_conv_after_unet > 0:
            unet = Conv2D(self.config.net_conv_after_unet, self.config.unet_kernel_size,
                             name='features', padding='same',
                             activation=self.config.unet_activation)(unet_base)
        else:
            unet = unet_base
            
        output_prob  = Conv2D(1,                  (1,1), name='prob', padding='same',
                              activation='sigmoid')(unet)
        output_dist  = Conv2D(self.config.n_rays, (1,1), name='dist', padding='same',
                              activation='linear')(unet)
        
        # attach extra classification head when self.n_classes is given 
        if self._is_multiclass():
            if self.config.net_conv_after_unet > 0:
                unet_class  = Conv2D(self.config.net_conv_after_unet, self.config.unet_kernel_size,
                             name='features_class', padding='same', activation=self.config.unet_activation)(unet_base)
            else:
                unet_class  = unet_base

            output_prob_class  = Conv2D(self.config.n_classes+1, (1,1),
                                        name='prob_class', padding='same',
                                        activation='softmax')(unet_class)
            return Model([input_img], [output_prob,output_dist, output_prob_class])
        
        else:
            return Model([input_img], [output_prob,output_dist])


<<<<<<< HEAD
    def train(self, X, Y, validation_data, classes = "auto", augmenter=None, seed=None, epochs=None, steps_per_epoch=None):
=======
    def train(self, X, Y, validation_data, augmenter=None, seed=None,
              epochs=None, steps_per_epoch=None, initial_epoch=0):
>>>>>>> bf859269
        """Train the neural network with the given data.

        Parameters
        ----------
        X : tuple, list, `numpy.ndarray`, `keras.utils.Sequence`
            Input images
        Y : tuple, list, `numpy.ndarray`, `keras.utils.Sequence`
            Label masks
        classes (optional): "auto" or iterable of same length as X 
             label -> class mapping for each mask if multiclass prediction is activated (n_classes>0)
             list of dicts with label -> class id (1,...,n_classes) 
             "auto" -> all objects will be assigned to the first foreground class 
        validation_data : tuple(:class:`numpy.ndarray`, :class:`numpy.ndarray`) or triple (if multiclass)
            Tuple (triple if multiclass) of X,Y validation arrays.
        augmenter : None or callable
            Function with expected signature ``xt, yt = augmenter(x, y)``
            that takes in a single pair of input/label image (x,y) and returns
            the transformed images (xt, yt) for the purpose of data augmentation
            during training. Not applied to validation images.
            Example:
            def simple_augmenter(x,y):
                x = x + 0.05*np.random.normal(0,1,x.shape)
                return x,y
        seed : int
            Convenience to set ``np.random.seed(seed)``. (To obtain reproducible validation patches, etc.)
        epochs : int
            Optional argument to use instead of the value from ``config``.
        steps_per_epoch : int
            Optional argument to use instead of the value from ``config``.

        Returns
        -------
        ``History`` object
            See `Keras training history <https://keras.io/models/model/#fit>`_.

        """
        if seed is not None:
            # https://keras.io/getting-started/faq/#how-can-i-obtain-reproducible-results-using-keras-during-development
            np.random.seed(seed)
        if epochs is None:
            epochs = self.config.train_epochs
        if steps_per_epoch is None:
            steps_per_epoch = self.config.train_steps_per_epoch

        if self._is_multiclass() and classes is None:
            warnings.warn("Ignoring given classes as n_classes is set to None")

        classes = self._parse_classes_arg(classes, len(X))

        validation_data is not None or _raise(ValueError())
        
        ((isinstance(validation_data,(list,tuple)) and len(validation_data)== (2 if self.config.n_classes is None else 3))
            or _raise(ValueError(f'len(validation_data) = {len(validation_data)} but should be {"2" if self.config.n_classes is None else "3"}')))

        patch_size = self.config.train_patch_size
        axes = self.config.axes.replace('C','')
        b = self.config.train_completion_crop if self.config.train_shape_completion else 0
        div_by = self._axes_div_by(axes)
        [(p-2*b) % d == 0 or _raise(ValueError(
            "'train_patch_size' - 2*'train_completion_crop' must be divisible by {d} along axis '{a}'".format(a=a,d=d) if self.config.train_shape_completion else
            "'train_patch_size' must be divisible by {d} along axis '{a}'".format(a=a,d=d)
         )) for p,d,a in zip(patch_size,div_by,axes)]

        if not self._model_prepared:
            self.prepare_for_training()

        data_kwargs = dict (
            n_rays           = self.config.n_rays,
            patch_size       = self.config.train_patch_size,
            grid             = self.config.grid,
            shape_completion = self.config.train_shape_completion,
            b                = self.config.train_completion_crop,
            use_gpu          = self.config.use_gpu,
            foreground_prob  = self.config.train_foreground_only,
            n_classes        = self.config.n_classes
        )

        # generate validation data and store in numpy arrays
        n_data_val = len(validation_data[0])
        n_take = self.config.train_n_val_patches if self.config.train_n_val_patches is not None else n_data_val
        classes_val = self._parse_classes_arg(validation_data[2], len(validation_data[0])) if self._is_multiclass() else None

        _data_val = StarDistData2D(validation_data[0],validation_data[1],
                                   classes = classes_val,
                                   batch_size=n_take, length=1, **data_kwargs)
        
        data_val = _data_val[0]

        data_train = StarDistData2D(X, Y, classes = classes,
                                    batch_size=self.config.train_batch_size, augmenter=augmenter,
                                    length=epochs*steps_per_epoch, **data_kwargs)

        if self.config.train_tensorboard:
            # show dist for three rays
            _n = min(3, self.config.n_rays)
            channel = axes_dict(self.config.axes)['C']
            output_slices = [[slice(None)]*4,[slice(None)]*4]
            output_slices[1][1+channel] = slice(0,(self.config.n_rays//_n)*_n,
                                                self.config.n_rays//_n)            
            if self._is_multiclass():
                _n = min(3, self.config.n_classes)
                output_slices += [[slice(None)]*4]
                output_slices[2][1+channel] = slice(1,1+((self.config.n_classes+1)//_n)*_n,
                                                    self.config.n_classes//_n)

            if IS_TF_1:
                for cb in self.callbacks:
                    if isinstance(cb,CARETensorBoard):
                        cb.output_slices = output_slices
                        # target image for dist includes dist_mask and thus has more channels than dist output
                        cb.output_target_shapes = [None,[None]*4, None]
                        cb.output_target_shapes[1][1+channel] = data_val[1][1].shape[1+channel]
            elif self.basedir is not None and not any(isinstance(cb,CARETensorBoardImage) for cb in self.callbacks):
                self.callbacks.append(CARETensorBoardImage(model=self.keras_model,
                                        data=data_val, log_dir=str(self.logdir/'logs'/'images'),
                                        n_images=3, prob_out=False, output_slices=output_slices))

        fit = self.keras_model.fit_generator if IS_TF_1 else self.keras_model.fit

        history = fit(iter(data_train), validation_data=data_val,
                      epochs=epochs, steps_per_epoch=steps_per_epoch,
                      callbacks=self.callbacks, verbose=1)
        self._training_finished()

        return history


<<<<<<< HEAD
    def _instances_from_prediction(self, img_shape, prob, dist, prob_class = None,
                                   prob_thresh=None, nms_thresh=None, overlap_label=None, **nms_kwargs):
=======
    def _instances_from_prediction_old(self, img_shape, prob, dist, prob_thresh=None, nms_thresh=None, overlap_label=None, **nms_kwargs):
        from stardist.geometry.geom2d import _polygons_to_label_old, _dist_to_coord_old
        from stardist.nms import _non_maximum_suppression_old
        
>>>>>>> bf859269
        if prob_thresh is None: prob_thresh = self.thresholds.prob
        if nms_thresh  is None: nms_thresh  = self.thresholds.nms
        if overlap_label is not None: raise NotImplementedError("overlap_label not supported for 2D yet!")

        coord = _dist_to_coord_old(dist, grid=self.config.grid)
        points = _non_maximum_suppression_old(coord, prob, grid=self.config.grid,
                                       prob_thresh=prob_thresh, nms_thresh=nms_thresh, **nms_kwargs)

        
        labels = _polygons_to_label_old(coord, prob, points, shape=img_shape)

        sort_ind = np.argsort(prob[tuple(points.T)])[::-1]
        points = points[sort_ind]
        prob = prob[points[:,0],points[:,1]]
        coord = coord[points[:,0],points[:,1]]

        # sort 'inds' such that ids in 'labels' map to entries in polygon dictionary entries
        # inds = inds[np.argsort(prob[inds[:,0],inds[:,1]])]
        # adjust for grid
<<<<<<< HEAD
        points = inds*np.array(self.config.grid)

        res_dict = dict(coord=coord[inds[:,0],inds[:,1]], points=points,
                            prob=prob[inds[:,0],inds[:,1]])

        if prob_class is not None:
            # build the list of class ids per label via majority vote
            # zoom prob_class to img_shape
            prob_class_up = zoom(prob_class,
                                 tuple(s2/s1 for s1, s2 in zip(prob_class.shape[:2], img_shape))+(1,),
                                 order=0)
            class_prob, label_ids = [],[]
            for reg in regionprops(labels):
                m = labels[reg.slice]==reg.label
                # use average class prob per object (maybe better to use center one?)
                p = np.mean(prob_class_up[reg.slice][m],axis=0)
                class_prob.append(p)
                label_ids.append(reg.label)                
            # just a sanity check whether labels where in sorted order
            assert all(x <= y for x,y in zip(label_ids, label_ids[1:]))
            class_prob = np.array(class_prob).reshape((-1,prob_class.shape[-1]))
            res_dict.update(dict(class_prob = class_prob))
            
        return labels, res_dict
=======
        points = points*np.array(self.config.grid)
        return labels, dict(coord=coord, points=points, prob=prob)
>>>>>>> bf859269

    def _instances_from_prediction(self, img_shape, prob, dist, points = None, prob_thresh=None, nms_thresh=None, overlap_label = None, **nms_kwargs):
        if prob_thresh is None: prob_thresh = self.thresholds.prob
        if nms_thresh  is None: nms_thresh  = self.thresholds.nms
        if overlap_label is not None: raise NotImplementedError("overlap_label not supported for 2D yet!")

        # sparse prediction

        if points is not None:
            points, probi, disti = non_maximum_suppression_sparse(dist, prob, points,
                                                                  nms_thresh=nms_thresh,
                                                                  **nms_kwargs)
        else:
            points, probi, disti = non_maximum_suppression(dist, prob, 
                                                           grid=self.config.grid,
                                                           prob_thresh=prob_thresh,
                                                           nms_thresh=nms_thresh,
                                                           **nms_kwargs)

        labels = polygons_to_label(disti, points, prob = probi, shape=img_shape)
        coord = dist_to_coord(disti, points)
        return labels, dict(coord=coord, points=points, prob=probi)
    

    def _axes_div_by(self, query_axes):
        self.config.backbone == 'unet' or _raise(NotImplementedError())
        query_axes = axes_check_and_normalize(query_axes)
        assert len(self.config.unet_pool) == len(self.config.grid)
        div_by = dict(zip(
            self.config.axes.replace('C',''),
            tuple(p**self.config.unet_n_depth * g for p,g in zip(self.config.unet_pool,self.config.grid))
        ))
        return tuple(div_by.get(a,1) for a in query_axes)


    # def _axes_tile_overlap(self, query_axes):
    #     self.config.backbone == 'unet' or _raise(NotImplementedError())
    #     query_axes = axes_check_and_normalize(query_axes)
    #     assert len(self.config.unet_pool) == len(self.config.grid) == len(self.config.unet_kernel_size)
    #     # TODO: compute this properly when any value of grid > 1
    #     # all(g==1 for g in self.config.grid) or warnings.warn('FIXME')
    #     overlap = dict(zip(
    #         self.config.axes.replace('C',''),
    #         tuple(tile_overlap(self.config.unet_n_depth + int(np.log2(g)), k, p)
    #               for p,k,g in zip(self.config.unet_pool,self.config.unet_kernel_size,self.config.grid))
    #     ))
    #     return tuple(overlap.get(a,0) for a in query_axes)


    @property
    def _config_class(self):
        return Config2D<|MERGE_RESOLUTION|>--- conflicted
+++ resolved
@@ -21,15 +21,9 @@
 
 from .base import StarDistBase, StarDistDataBase
 from ..sample_patches import sample_patches
-<<<<<<< HEAD
 from ..utils import edt_prob, _normalize_grid, mask_to_categorical
 from ..geometry import star_dist, dist_to_coord, polygons_to_label
-from ..nms import non_maximum_suppression
-=======
-from ..utils import edt_prob, _normalize_grid
-from ..geometry import star_dist,  polygons_to_label, dist_to_coord
 from ..nms import non_maximum_suppression, non_maximum_suppression_sparse
->>>>>>> bf859269
 
 
 
@@ -338,12 +332,7 @@
             return Model([input_img], [output_prob,output_dist])
 
 
-<<<<<<< HEAD
     def train(self, X, Y, validation_data, classes = "auto", augmenter=None, seed=None, epochs=None, steps_per_epoch=None):
-=======
-    def train(self, X, Y, validation_data, augmenter=None, seed=None,
-              epochs=None, steps_per_epoch=None, initial_epoch=0):
->>>>>>> bf859269
         """Train the neural network with the given data.
 
         Parameters
@@ -471,15 +460,10 @@
         return history
 
 
-<<<<<<< HEAD
-    def _instances_from_prediction(self, img_shape, prob, dist, prob_class = None,
-                                   prob_thresh=None, nms_thresh=None, overlap_label=None, **nms_kwargs):
-=======
-    def _instances_from_prediction_old(self, img_shape, prob, dist, prob_thresh=None, nms_thresh=None, overlap_label=None, **nms_kwargs):
+    def _instances_from_prediction_old(self, img_shape, prob, dist, prob_class = None, prob_thresh=None, nms_thresh=None, overlap_label=None, **nms_kwargs):
         from stardist.geometry.geom2d import _polygons_to_label_old, _dist_to_coord_old
         from stardist.nms import _non_maximum_suppression_old
         
->>>>>>> bf859269
         if prob_thresh is None: prob_thresh = self.thresholds.prob
         if nms_thresh  is None: nms_thresh  = self.thresholds.nms
         if overlap_label is not None: raise NotImplementedError("overlap_label not supported for 2D yet!")
@@ -499,11 +483,9 @@
         # sort 'inds' such that ids in 'labels' map to entries in polygon dictionary entries
         # inds = inds[np.argsort(prob[inds[:,0],inds[:,1]])]
         # adjust for grid
-<<<<<<< HEAD
         points = inds*np.array(self.config.grid)
 
-        res_dict = dict(coord=coord[inds[:,0],inds[:,1]], points=points,
-                            prob=prob[inds[:,0],inds[:,1]])
+        res_dict = dict(coord=coord, points=points, prob=prob)
 
         if prob_class is not None:
             # build the list of class ids per label via majority vote
@@ -524,32 +506,66 @@
             res_dict.update(dict(class_prob = class_prob))
             
         return labels, res_dict
-=======
-        points = points*np.array(self.config.grid)
-        return labels, dict(coord=coord, points=points, prob=prob)
->>>>>>> bf859269
-
-    def _instances_from_prediction(self, img_shape, prob, dist, points = None, prob_thresh=None, nms_thresh=None, overlap_label = None, **nms_kwargs):
+
+    def _instances_from_prediction(self, img_shape, prob, dist,points = None, prob_class = None,  prob_thresh=None, nms_thresh=None, overlap_label = None, **nms_kwargs):
+        """ 
+        if points is None     -> dense prediction 
+        if points is not None -> sparse prediction 
+
+        if prob_class is None     -> single class prediction 
+        if prob_class is not None -> multi  class prediction 
+        """
+        
         if prob_thresh is None: prob_thresh = self.thresholds.prob
         if nms_thresh  is None: nms_thresh  = self.thresholds.nms
         if overlap_label is not None: raise NotImplementedError("overlap_label not supported for 2D yet!")
 
         # sparse prediction
-
         if points is not None:
-            points, probi, disti = non_maximum_suppression_sparse(dist, prob, points,
+            points, probi, disti, indsi = non_maximum_suppression_sparse(dist, prob, points,
                                                                   nms_thresh=nms_thresh,
                                                                   **nms_kwargs)
+            if prob_class is not None:
+                prob_class = prob_class[indsi]
+
+        # dense prediction 
         else:
             points, probi, disti = non_maximum_suppression(dist, prob, 
                                                            grid=self.config.grid,
                                                            prob_thresh=prob_thresh,
                                                            nms_thresh=nms_thresh,
                                                            **nms_kwargs)
-
+            if prob_class is not None:
+                inds = tuple(p//g for p,g in zip(points.T, self.config.grid))
+                prob_class = prob_class[inds[0],inds[1]]
+
+                
         labels = polygons_to_label(disti, points, prob = probi, shape=img_shape)
         coord = dist_to_coord(disti, points)
-        return labels, dict(coord=coord, points=points, prob=probi)
+        res_dict = dict(coord=coord, points=points, prob=probi)
+
+        # multi class prediction
+        if prob_class is not None:
+            # build the list of class ids per label via majority vote
+            # zoom prob_class to img_shape
+            # prob_class_up = zoom(prob_class,
+            #                      tuple(s2/s1 for s1, s2 in zip(prob_class.shape[:2], img_shape))+(1,),
+            #                      order=0)
+            # class_prob, label_ids = [],[]
+            # for reg in regionprops(labels):
+            #     m = labels[reg.slice]==reg.label
+            #     # use average class prob per object (maybe better to use center one?)
+            #     p = np.mean(prob_class_up[reg.slice][m],axis=0)
+            #     class_prob.append(p)
+            #     label_ids.append(reg.label)                
+            # # just a sanity check whether labels where in sorted order
+            # assert all(x <= y for x,y in zip(label_ids, label_ids[1:]))
+            # class_prob = np.array(class_prob).reshape((-1,prob_class.shape[-1]))
+            
+            prob_class = np.asarray(prob_class)
+            res_dict.update(dict(class_prob = prob_class))
+            
+        return labels, res_dict  
     
 
     def _axes_div_by(self, query_axes):
